/*
 * Copyright 2014 - 2016 Real Logic Ltd.
 *
 * Licensed under the Apache License, Version 2.0 (the "License");
 * you may not use this file except in compliance with the License.
 * You may obtain a copy of the License at
 *
 * http://www.apache.org/licenses/LICENSE-2.0
 *
 * Unless required by applicable law or agreed to in writing, software
 * distributed under the License is distributed on an "AS IS" BASIS,
 * WITHOUT WARRANTIES OR CONDITIONS OF ANY KIND, either express or implied.
 * See the License for the specific language governing permissions and
 * limitations under the License.
 */
plugins {
    id 'java'
    id 'com.github.johnrengelman.shadow' version '1.2.3'
}

defaultTasks 'clean', 'build', 'shadowJar', 'install'

def sbeGroup = 'uk.co.real-logic'
def sbeVersion = new File('version.txt').text.trim()

group = sbeGroup
version = sbeVersion
ext.isReleaseVersion = !version.endsWith("SNAPSHOT")

ext {
    if (!project.hasProperty('ossrhUsername')) {
        ossrhUsername = ''
    }

    if (!project.hasProperty('ossrhPassword')) {
        ossrhPassword = ''
    }
}

def projectPom = {
    name = 'sbe'
    packaging = 'pom'
    description = 'FIX/SBE - OSI layer 6 presentation for encoding and decoding application messages' +
        ' in binary format for low-latency applications'
    url = 'https://github.com/real-logic/simple-binary-encoding'

    scm {
        connection = 'scm:git:github.com/real-logic/simple-binary-encoding.git'
        developerConnection = 'scm:git:github.com/real-logic/simple-binary-encoding.git'
        url = 'github.com/real-logic/simple-binary-encoding.git'
    }

    licenses {
        license {
            name = 'The Apache License, Version 2.0'
            url = 'http://www.apache.org/licenses/LICENSE-2.0.txt'
        }
    }

    developers {
        developer {
            id = 'tmontgomery'
            name = 'Todd L. Montgomery'
            email = 'tmont@nard.net'
            url = 'https://github.com/tmontgomery'
        }
        developer {
            id = 'mjpt777'
            name = 'Martin Thompson'
            email = 'mjpt777@gmail.com'
            url = 'https://github.com/mjpt777'
        }
        developer {
            id = 'odeheurles'
            name = 'Olivier Deheurles'
            email = 'olivier@weareadaptive.com'
            url = 'https://github.com/odeheurles'
        }
        developer {
            id = 'RichardWarburton'
            name = 'Richard Warburton'
            email = 'richard.warburton@gmail.com'
            url = 'https://github.com/RichardWarburton'
        }
    }
}

task wrapper(type: Wrapper) {
    gradleVersion = '3.1'
}

configurations {
    shadow
}

subprojects {
    apply plugin: 'java'
    apply plugin: 'maven'
    apply plugin: 'signing'
    apply plugin: 'checkstyle'
    apply plugin: 'eclipse'
    apply plugin: 'com.github.johnrengelman.shadow'

    group = sbeGroup
    version = sbeVersion

    repositories {
        mavenLocal()
        mavenCentral()
        maven {
            url "http://sevntu-checkstyle.github.com/sevntu.checkstyle/maven2"
        }
    }

    [compileJava, compileTestJava]*.options*.encoding = 'UTF-8'

    dependencies {
        checkstyle 'com.puppycrawl.tools:checkstyle:7.1.1'
        checkstyle 'com.github.sevntu.checkstyle:sevntu-checks:1.21.0'

        testCompile 'org.hamcrest:hamcrest-all:1.3'
        testCompile 'junit:junit:4.12'
        testCompile 'org.mockito:mockito-core:1.10.19'
        testCompile 'com.google.code.gson:gson:2.3.1'
    }

    checkstyle {
        configFile = new File(rootDir, 'config/checkstyle.xml')
        toolVersion = '7.1.1'
    }

    compileJava {
        sourceCompatibility = 1.8
        targetCompatibility = 1.8
    }

    tasks.withType(JavaCompile) {
        // Suppress warnings about using Unsafe and sun.misc
        options.compilerArgs << '-XDignore.symbol.file' << '-Xlint:unchecked'
        options.debug = true
        options.fork = true
        options.forkOptions.executable = 'javac'
        options.warnings = false
    }

    test {
        testLogging {
            showStandardStreams = true
            exceptionFormat = 'full'
        }
    }

    javadoc {
        title = '<h1>Simple Binary Encoding</h1>'
        options.bottom = '<i>Copyright &#169; 2014 - 2016 Real Logic Ltd. All Rights Reserved.</i>'
    }

    signing {
        required { isReleaseVersion && gradle.taskGraph.hasTask("uploadArchives") }
        sign configurations.archives
        sign configurations.shadow
    }

    install {
        repositories.mavenInstaller.pom.project(projectPom)
    }
}

def validationXsdPath = project(':sbe-tool').projectDir.toString() + '/src/main/resources/fpl/sbe.xsd'

project(':sbe-tool') {
    dependencies {
        compile 'org.agrona:Agrona:0.5.4'

        testCompile files('build/classes/generated')
    }

    jar {
        manifest.attributes('Main-Class': 'uk.co.real_logic.sbe.SbeTool')
    }

    sourceSets {
        generated.java.srcDir 'build/generated'
    }

    compileGeneratedJava.dependsOn 'generateCodecs'
    compileGeneratedJava.classpath += sourceSets.main.runtimeClasspath

    compileTestJava {
        dependsOn 'compileGeneratedJava'
    }

    task(generateCodecs, dependsOn: 'compileJava', type:JavaExec) {
        main = 'uk.co.real_logic.sbe.SbeTool'
        classpath = sourceSets.main.runtimeClasspath
        systemProperties(
            'sbe.output.dir': 'build/generated',
            'sbe.target.language': 'Java',
            'sbe.validation.stop.on.error': 'true',
            'sbe.validation.xsd': validationXsdPath)
        args = ['src/test/resources/json-printer-test-schema.xml', 'src/test/resources/composite-elements-schema.xml']
    }

    uploadArchives {
        repositories {
            mavenDeployer {
                beforeDeployment { MavenDeployment deployment -> signing.signPom(deployment) }

                repository(url: "https://oss.sonatype.org/service/local/staging/deploy/maven2/") {
                    authentication(userName: ossrhUsername, password: ossrhPassword)
                }

                snapshotRepository(url: "https://oss.sonatype.org/content/repositories/snapshots/") {
                    authentication(userName: ossrhUsername, password: ossrhPassword)
                }

                pom.project(projectPom)
            }
        }
    }

    task sourcesJar(type: Jar) {
        classifier = 'sources'
        from sourceSets.main.allSource
    }

    task javadocJar(type: Jar, dependsOn: javadoc) {
        classifier = 'javadoc'
        from javadoc.destinationDir
    }

    artifacts {
        archives sourcesJar
        archives javadocJar
    }
}

project(':sbe-all') {
    apply plugin: 'com.github.johnrengelman.shadow'

    dependencies {
        compile project(':sbe-tool')
    }

    task sourcesJar(type: Jar) {
        classifier = 'sources'
        from project(':sbe-tool').sourceSets.main.allSource
    }

    task javadocJar(type: Jar, dependsOn: javadoc) {
        classifier = 'javadoc'
        from project(':sbe-tool').javadoc.destinationDir
    }

    shadowJar {
        classifier = ''
        manifest.attributes('Main-Class': 'uk.co.real_logic.sbe.SbeTool')
    }

    uploadArchives {
        repositories {
            mavenDeployer {
                beforeDeployment { MavenDeployment deployment -> signing.signPom(deployment) }

                repository(url: "https://oss.sonatype.org/service/local/staging/deploy/maven2/") {
                    authentication(userName: ossrhUsername, password: ossrhPassword)
                }

                snapshotRepository(url: "https://oss.sonatype.org/content/repositories/snapshots/") {
                    authentication(userName: ossrhUsername, password: ossrhPassword)
                }

                pom.project(projectPom)
            }
        }
    }

    uploadShadow {
        repositories {
            mavenDeployer {
                beforeDeployment { MavenDeployment deployment -> signing.signPom(deployment) }

                repository(url: "https://oss.sonatype.org/service/local/staging/deploy/maven2/") {
                    authentication(userName: ossrhUsername, password: ossrhPassword)
                }

                snapshotRepository(url: "https://oss.sonatype.org/content/repositories/snapshots/") {
                    authentication(userName: ossrhUsername, password: ossrhPassword)
                }

                pom.project(projectPom)
            }
        }

        mustRunAfter 'uploadArchives'
    }

    artifacts {
        archives sourcesJar
        archives javadocJar
    }
}

project(':sbe-samples') {
    dependencies {
        compile project(':sbe-tool')

        compile files('build/classes/generated')
    }

    sourceSets {
        generated.java.srcDir 'build/generated'
    }

    compileGeneratedJava.dependsOn 'generateCodecs'
    compileGeneratedJava.classpath += project(':sbe-all').sourceSets.main.runtimeClasspath

    compileJava {
        dependsOn 'compileGeneratedJava'
    }

    task(generateCodecs, type:JavaExec) {
        main = 'uk.co.real_logic.sbe.SbeTool'
        classpath = project(':sbe-all').sourceSets.main.runtimeClasspath
        systemProperties(
            'sbe.output.dir': 'build/generated',
            'sbe.target.language': 'Java',
            'sbe.java.generate.interfaces': 'false',
            'sbe.validation.stop.on.error': 'true',
            'sbe.validation.xsd': validationXsdPath)
        args = ['src/main/resources/example-schema.xml', 'src/main/resources/example-extension-schema.xml']
    }

    task(runExampleUsingGeneratedStub, dependsOn: 'compileJava', type: JavaExec) {
        classpath = sourceSets.main.runtimeClasspath
        main = 'uk.co.real_logic.sbe.examples.ExampleUsingGeneratedStub'
    }

    task(runExampleUsingGeneratedStubExtension, dependsOn: 'compileJava', type: JavaExec) {
        classpath = sourceSets.main.runtimeClasspath
        main = 'uk.co.real_logic.sbe.examples.ExampleUsingGeneratedStubExtension'
    }

    task(runOtfExample, dependsOn: 'compileJava', type: JavaExec) {
        classpath = sourceSets.main.runtimeClasspath
        main = 'uk.co.real_logic.sbe.examples.OtfExample'
    }

    task runJavaExamples {
        dependsOn 'runExampleUsingGeneratedStub', 'runExampleUsingGeneratedStubExtension', 'runOtfExample'
    }

    uploadArchives {
        repositories {
            mavenDeployer {
                beforeDeployment { MavenDeployment deployment -> signing.signPom(deployment) }

                repository(url: "https://oss.sonatype.org/service/local/staging/deploy/maven2/") {
                    authentication(userName: ossrhUsername, password: ossrhPassword)
                }

                snapshotRepository(url: "https://oss.sonatype.org/content/repositories/snapshots/") {
                    authentication(userName: ossrhUsername, password: ossrhPassword)
                }

                pom.project(projectPom)
            }
        }
    }

    task sourcesJar(type: Jar) {
        classifier = 'sources'
        from sourceSets.main.allSource
    }

    task javadocJar(type: Jar, dependsOn: javadoc) {
        classifier = 'javadoc'
        from javadoc.destinationDir
    }

    artifacts {
        archives sourcesJar
        archives javadocJar
    }
}

project(':sbe-benchmarks') {
    apply plugin: 'com.github.johnrengelman.shadow'

    dependencies {
        compile project(':sbe-tool')
<<<<<<< HEAD
        compile 'org.openjdk.jmh:jmh-core:1.15'
        compile 'org.openjdk.jmh:jmh-generator-annprocess:1.15'
=======
        compile 'org.openjdk.jmh:jmh-core:1.14.1'
        compile 'org.openjdk.jmh:jmh-generator-annprocess:1.14.1'
>>>>>>> 08455ec4
        compile files('build/classes/generated')
    }

    sourceSets {
        generated.java.srcDir 'build/generated'
    }

    compileGeneratedJava.dependsOn 'generateCodecs'
    compileGeneratedJava.classpath += project(':sbe-all').sourceSets.main.runtimeClasspath

    compileJava {
        dependsOn 'compileGeneratedJava'
    }

    task(generateCodecs, type:JavaExec) {
        main = 'uk.co.real_logic.sbe.SbeTool'
        classpath = project(':sbe-all').sourceSets.main.runtimeClasspath
        systemProperties(
            'sbe.output.dir': 'build/generated',
            'sbe.target.language': 'Java',
            'sbe.validation.stop.on.error': 'true',
            'sbe.validation.xsd': validationXsdPath,
            'sbe.java.encoding.buffer.type': 'org.agrona.concurrent.UnsafeBuffer',
            'sbe.java.decoding.buffer.type': 'org.agrona.concurrent.UnsafeBuffer')
        args = ['src/main/resources/car.xml', 'src/main/resources/fix-message-samples.xml']
    }

    shadowJar {
        archiveName = 'sbe-benchmarks.jar'
        classifier = 'benchmarks'
        manifest.attributes('Main-Class': 'org.openjdk.jmh.Main')
    }

    uploadArchives {
        repositories {
            mavenDeployer {
                beforeDeployment { MavenDeployment deployment -> signing.signPom(deployment) }

                repository(url: "https://oss.sonatype.org/service/local/staging/deploy/maven2/") {
                    authentication(userName: ossrhUsername, password: ossrhPassword)
                }

                snapshotRepository(url: "https://oss.sonatype.org/content/repositories/snapshots/") {
                    authentication(userName: ossrhUsername, password: ossrhPassword)
                }

                pom.project(projectPom)
            }
        }
    }

    task sourcesJar(type: Jar) {
        classifier = 'sources'
        from sourceSets.main.allSource
    }

    task javadocJar(type: Jar, dependsOn: javadoc) {
        classifier = 'javadoc'
        from javadoc.destinationDir
    }

    artifacts {
        archives sourcesJar
        archives javadocJar
    }
}

task(generateJavaIrCodecs, type: JavaExec) {
    main = 'uk.co.real_logic.sbe.SbeTool'
    classpath = project(':sbe-all').sourceSets.main.runtimeClasspath
    systemProperties(
        'sbe.output.dir': 'sbe-tool/src/main/java',
        'sbe.target.language': 'Java',
        'sbe.validation.xsd': validationXsdPath)
    args = ['sbe-tool/src/main/resources/sbe-ir.xml']
}

task(generateCppIrCodecs, type: JavaExec) {
    main = 'uk.co.real_logic.sbe.SbeTool'
    classpath = project(':sbe-all').sourceSets.main.runtimeClasspath
    systemProperties(
        'sbe.output.dir': 'sbe-tool/src/main/cpp',
        'sbe.target.language': 'cpp',
        'sbe.validation.xsd': validationXsdPath)
    args = ['sbe-tool/src/main/resources/sbe-ir.xml']
}

task generateIrCodecs {
    description = 'Generate Java and C++ IR Codecs'
    dependsOn 'generateJavaIrCodecs', 'generateCppIrCodecs'
}

task runBenchmarks(type: Exec) {
    commandLine 'java',
        '-Dagrona.disable.bounds.checks=true',
        '-jar', 'sbe-benchmarks/build/libs/sbe-benchmarks.jar',
        '-wi', '3', '-i', '5', '-tu', 'ns', '-f', '5'
}

task uploadToMavenCentral {
    dependsOn 'sbe-tool:uploadArchives', 'sbe-samples:uploadArchives', 'sbe-benchmarks:uploadArchives',
            'sbe-all:uploadArchives', 'sbe-all:uploadShadow'
}<|MERGE_RESOLUTION|>--- conflicted
+++ resolved
@@ -389,13 +389,8 @@
 
     dependencies {
         compile project(':sbe-tool')
-<<<<<<< HEAD
         compile 'org.openjdk.jmh:jmh-core:1.15'
         compile 'org.openjdk.jmh:jmh-generator-annprocess:1.15'
-=======
-        compile 'org.openjdk.jmh:jmh-core:1.14.1'
-        compile 'org.openjdk.jmh:jmh-generator-annprocess:1.14.1'
->>>>>>> 08455ec4
         compile files('build/classes/generated')
     }
 
